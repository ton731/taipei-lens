import React, { useEffect, useRef } from 'react';
import { Source, Layer } from 'react-map-gl/mapbox';
import { LAYER_CONFIGS, generateFillColorExpression, interpolateFragilityCurve } from '../../config/layerConfig';
import { ANALYSIS_MODULES } from '../../config/analysisModuleConfig';

/**
 * Map Layers Component - Contains building, district, and statistical area layers
 * @param {Object} props.buildingData - Building data source
 * @param {string} props.sourceLayerName - Building source layer name
 * @param {string} props.districtSourceLayer - District source layer name
 * @param {string} props.districtMapboxUrl - District Mapbox URL
 * @param {string} props.statisticalAreaSourceLayer - Statistical area source layer name
 * @param {string} props.statisticalAreaMapboxUrl - Statistical area Mapbox URL
 * @param {string} props.selectedDataLayer - Currently selected data layer
 * @param {Object} props.highlightedBuilding - Highlighted building GeoJSON
 * @param {Object} props.analysisResults - Analysis results from all modules
 */
const MapLayers = ({
  buildingData,
  sourceLayerName,
  districtSourceLayer,
  districtMapboxUrl,
  statisticalAreaSourceLayer,
  statisticalAreaMapboxUrl,
  selectedDataLayer,
  highlightedBuilding,
  analysisResults,
  earthquakeIntensity
}) => {
  // 生成建築物顏色表達式 - 支援結構脆弱度圖層
  const getBuildingColorExpression = () => {
    if (selectedDataLayer === 'structural_vulnerability') {
      console.log('MapLayers: 結構脆弱度圖層被選中，地震強度:', earthquakeIntensity);
      const config = LAYER_CONFIGS.structural_vulnerability;
      
      // 暫時使用簡化的方案：根據建築物年齡來估計脆弱度
      // 年齡越大，在高地震強度下越脆弱
      return [
        'case',
        ['boolean', ['feature-state', 'hover'], false],
        '#FF6B35', // hover 顏色
        [
          'case',
          ['has', 'age'],
          [
            'interpolate',
            ['linear'],
            // 使用建築物年齡作為代理指標
            // 並根據地震強度調整顏色深淺
            ['*', 
              ['get', 'age'],
              // 地震強度越大，乘數越大
              ['case',
                ['==', earthquakeIntensity, '3'], 0.01,
                ['==', earthquakeIntensity, '5弱'], 0.015,
                ['==', earthquakeIntensity, '5強'], 0.02,
                ['==', earthquakeIntensity, '6弱'], 0.025,
                ['==', earthquakeIntensity, '6強'], 0.03,
                ['==', earthquakeIntensity, '7'], 0.035,
                0.02
              ]
            ],
            0, '#fff7e6',      // 與建築屋齡相同的配色
            0.2, '#fdd49e',
            0.4, '#fdae6b',
            0.6, '#fd8d3c',
            0.8, '#e6550d',
            1, '#8c3a00'
          ],
          '#f5f5f5' // 沒有 age 資料的建築物用淺灰色而非純白色
        ]
      ];
    } else {
      return [
        'case',
        ['boolean', ['feature-state', 'hover'], false],
        '#FF6B35',
        '#f8f8f8' // 預設使用淺灰色而非純白色，避免與可能的黑色背景產生對比問題
      ];
    }
  };

  // Custom 3D buildings layer configuration
  const customBuildingsLayer = {
    id: 'custom-3d-buildings',
    source: 'buildings',
    'source-layer': sourceLayerName,
    type: 'fill-extrusion',
    minzoom: 10,
    paint: {
      'fill-extrusion-color': getBuildingColorExpression(),
      'fill-extrusion-height': [
        'case',
        ['has', 'height'],
        ['get', 'height'],
        ['has', 'levels'],
        ['*', ['get', 'levels'], 3.5],
        10
      ],
      'fill-extrusion-base': 0,
      'fill-extrusion-opacity': selectedDataLayer === 'structural_vulnerability' ? 0.9 : 0.85
    }
  };

  // Universal outline paint configuration
  const getOutlinePaint = (outlineColor) => ({
    'line-color': outlineColor,
    'line-width': [
      'case',
      ['boolean', ['feature-state', 'hover'], false],
      3,
      0
    ],
    'line-opacity': [
      'case',
      ['boolean', ['feature-state', 'hover'], false],
      1,
      0
    ]
  });

  // Render base statistical area layer (transparent fill + border, making the entire area interactive)
  const renderBaseStatisticalAreaLayer = () => {
    return (
      <>
        {/* Transparent fill layer - makes the entire statistical area clickable */}
        <Layer
          id="statistical-area-base-fill"
          source="statistical-areas"
          source-layer={statisticalAreaSourceLayer}
          type="fill"
          minzoom={0}
          maxzoom={24}
          paint={{
            'fill-color': '#FF6B35',
            'fill-opacity': [
              'case',
              ['boolean', ['feature-state', 'hover'], false],
              0.1,    // Slightly visible on hover
              0       // Completely transparent normally
            ]
          }}
          beforeId="custom-3d-buildings"
        />
        {/* Border layer - displays statistical area boundaries */}
        <Layer
          id="statistical-area-base-outline"
          source="statistical-areas"
          source-layer={statisticalAreaSourceLayer}
          type="line"
          minzoom={0}
          maxzoom={24}
          paint={{
            'line-color': '#FF6B35',
            'line-width': [
              'case',
              ['boolean', ['feature-state', 'hover'], false],
              3,      // Thick border on hover
              0.5     // Thin border normally (lets users know it's interactive)
            ],
            'line-opacity': [
              'case',
              ['boolean', ['feature-state', 'hover'], false],
              1,      // Fully opaque on hover
              0.3     // Semi-transparent normally
            ]
          }}
          beforeId="custom-3d-buildings"
        />
      </>
    );
  };

  // Dynamically render data layer (with color fill) - using statistical area data
  const renderDataLayer = (layerKey) => {
    const config = LAYER_CONFIGS[layerKey];
    if (!config) return null;

    return (
      <React.Fragment key={layerKey}>
        <Layer
          id={`district-${layerKey}`}
          source="statistical-areas"
          source-layer={statisticalAreaSourceLayer}
          type="fill"
          minzoom={0}
          maxzoom={24}
          paint={{
            'fill-color': generateFillColorExpression(config),
            'fill-opacity': 0.65
          }}
          beforeId="custom-3d-buildings"
        />
        <Layer
          id={`district-${layerKey}-outline`}
          source="statistical-areas"
          source-layer={statisticalAreaSourceLayer}
          type="line"
          minzoom={0}
          maxzoom={24}
          paint={getOutlinePaint(config.outlineColor)}
          beforeId="custom-3d-buildings"
        />
      </React.Fragment>
    );
  };

  // Render analysis result highlight layers (universal for all modules)
  const renderAnalysisHighlightLayers = () => {
    if (!analysisResults) return null;

    return Object.entries(analysisResults).map(([moduleId, highlightData]) => {
      // Skip if this module has no analysis results
      if (!highlightData) return null;

      const moduleConfig = ANALYSIS_MODULES[moduleId];
      if (!moduleConfig) return null;

      // Handle LLM highlight (with type and ids)
      if (moduleId === 'llm' && highlightData.type && highlightData.ids) {
        const { type, ids, statistical_details, min_value, max_value } = highlightData;

        // If statistical area details exist, render with gradient colors
        if (statistical_details && statistical_details.length > 0 && min_value !== undefined && max_value !== undefined) {
          // Use percentile approach to assign colors, avoiding impact from extreme values
          // 1. Sort statistical areas by value
          const sortedDetails = [...statistical_details].sort((a, b) => a.value - b.value);

          // 2. Create CODEBASE to percentile mapping
          const percentileMap = {};
          sortedDetails.forEach((detail, index) => {
            // Calculate percentile: rank position / total count
            const percentile = sortedDetails.length > 1
              ? index / (sortedDetails.length - 1)
              : 0.5;
            percentileMap[detail.CODEBASE] = percentile;
          });

          const codebaseList = statistical_details.map(d => d.CODEBASE);

          // 3. Determine color based on percentile (based on rank rather than value)
          const colorExpression = [
            'case',
            ...statistical_details.flatMap(detail => {
              const percentile = percentileMap[detail.CODEBASE];

              // Choose color based on percentile
              // First 33.33% (lowest value) → Light orange
              // Middle 33.33% → Medium orange
              // Last 33.33% (highest value) → Dark orange
              let color;
              if (percentile < 0.3333) {
                color = moduleConfig.gradientColors.light;
              } else if (percentile < 0.6667) {
                color = moduleConfig.gradientColors.medium;
              } else {
                color = moduleConfig.gradientColors.dark;
              }

              return [
                ['==', ['get', 'CODEBASE'], detail.CODEBASE],
                color
              ];
            }),
            moduleConfig.highlightColor  // Default color (fallback)
          ];

          return (
            <React.Fragment key={`analysis-${moduleId}`}>
              {/* Fill layer - using gradient colors */}
              <Layer
                id={`analysis-highlight-${moduleId}`}
                source="statistical-areas"
                source-layer={statisticalAreaSourceLayer}
                type="fill"
                minzoom={0}
                maxzoom={24}
                paint={{
                  'fill-color': colorExpression,
                  'fill-opacity': moduleConfig.fillOpacity
                }}
                filter={['in', ['get', 'CODEBASE'], ['literal', codebaseList]]}
                beforeId="custom-3d-buildings"
              />
              {/* Border layer */}
              <Layer
                id={`analysis-highlight-${moduleId}-outline`}
                source="statistical-areas"
                source-layer={statisticalAreaSourceLayer}
                type="line"
                minzoom={0}
                maxzoom={24}
                paint={{
                  'line-color': moduleConfig.outlineColor,
                  'line-width': 1.5,
                  'line-opacity': 0.8
                }}
                filter={['in', ['get', 'CODEBASE'], ['literal', codebaseList]]}
                beforeId="custom-3d-buildings"
              />
            </React.Fragment>
          );
        }

        // If no statistical area details, use original method (single color)
        const sourceId = type === 'district' ? 'districts' : 'statistical-areas';
        const sourceLayer = type === 'district' ? districtSourceLayer : statisticalAreaSourceLayer;
        const fieldName = type === 'district' ? 'district' : 'CODEBASE';

        return (
          <React.Fragment key={`analysis-${moduleId}`}>
            {/* Fill layer */}
            <Layer
              id={`analysis-highlight-${moduleId}`}
              source={sourceId}
              source-layer={sourceLayer}
              type="fill"
              minzoom={0}
              maxzoom={24}
              paint={{
                'fill-color': moduleConfig.highlightColor,
                'fill-opacity': moduleConfig.fillOpacity
              }}
              filter={['in', ['get', fieldName], ['literal', ids]]}
              beforeId="custom-3d-buildings"
            />
            {/* Border layer */}
            <Layer
              id={`analysis-highlight-${moduleId}-outline`}
              source={sourceId}
              source-layer={sourceLayer}
              type="line"
              minzoom={0}
              maxzoom={24}
              paint={{
                'line-color': moduleConfig.outlineColor,
                'line-width': moduleConfig.outlineWidth,
                'line-opacity': 1
              }}
              filter={['in', ['get', fieldName], ['literal', ids]]}
              beforeId="custom-3d-buildings"
            />
          </React.Fragment>
        );
      }

      // Handle other analysis modules (only ids array)
      const highlightedCodes = Array.isArray(highlightData) ? highlightData : [];
      if (highlightedCodes.length === 0) return null;

      return (
        <React.Fragment key={`analysis-${moduleId}`}>
          {/* Fill layer */}
          <Layer
            id={`analysis-highlight-${moduleId}`}
            source="statistical-areas"
            source-layer={statisticalAreaSourceLayer}
            type="fill"
            minzoom={0}
            maxzoom={24}
            paint={{
              'fill-color': moduleConfig.highlightColor,
              'fill-opacity': moduleConfig.fillOpacity
            }}
            filter={['in', ['get', 'CODEBASE'], ['literal', highlightedCodes]]}
            beforeId="custom-3d-buildings"
          />
          {/* Border layer */}
          <Layer
            id={`analysis-highlight-${moduleId}-outline`}
            source="statistical-areas"
            source-layer={statisticalAreaSourceLayer}
            type="line"
            minzoom={0}
            maxzoom={24}
            paint={{
              'line-color': moduleConfig.outlineColor,
              'line-width': moduleConfig.outlineWidth,
              'line-opacity': 1
            }}
            filter={['in', ['get', 'CODEBASE'], ['literal', highlightedCodes]]}
            beforeId="custom-3d-buildings"
          />
        </React.Fragment>
      );
    });
  };

  return (
    <>
      {/* Building 3D Layer */}
      {sourceLayerName && buildingData && (
        <Source id="buildings" {...buildingData}>
          <Layer {...customBuildingsLayer} />
        </Source>
      )}

      {/* District Layer - Reserved but unused (may be needed in the future) */}
      {districtSourceLayer && districtMapboxUrl && (
        <Source
          id="districts"
          type="vector"
          url={districtMapboxUrl}
        >
          {/* Districts currently do not display any layers */}
        </Source>
      )}

      {/* Statistical Area Layer */}
      {statisticalAreaSourceLayer && statisticalAreaMapboxUrl && (
        <Source
          id="statistical-areas"
          type="vector"
          url={statisticalAreaMapboxUrl}
        >
<<<<<<< HEAD
          {/* 基礎圖層：沒有選擇資料圖層時顯示，或選擇結構脆弱度時也顯示（因為結構脆弱度是在建築物上著色） */}
          {(!selectedDataLayer || selectedDataLayer === 'structural_vulnerability') && renderBaseStatisticalAreaLayer()}

          {/* 資料圖層：選擇資料圖層時顯示，包含顏色填充（但排除結構脆弱度，因為它是在建築物上著色） */}
          {selectedDataLayer && selectedDataLayer !== 'structural_vulnerability' && renderDataLayer(selectedDataLayer)}
=======
          {/* Base layer: displayed when no data layer is selected, only has hover border */}
          {!selectedDataLayer && renderBaseStatisticalAreaLayer()}

          {/* Data layer: displayed when data layer is selected, includes color fill */}
          {selectedDataLayer && renderDataLayer(selectedDataLayer)}
>>>>>>> c7eaa60e

          {/* Analysis result highlight layer: displays analysis results from all modules */}
          {renderAnalysisHighlightLayers()}
        </Source>
      )}

      {/* Building Highlight Layer */}
      {highlightedBuilding && (
        <Source id="building-highlight" type="geojson" data={highlightedBuilding}>
          <Layer
            id="building-highlight-outline"
            type="line"
            paint={{
              'line-color': '#ff6600',
              'line-width': 3,
              'line-opacity': 0.9
            }}
          />
        </Source>
      )}
    </>
  );
};

export default MapLayers;<|MERGE_RESOLUTION|>--- conflicted
+++ resolved
@@ -413,19 +413,11 @@
           type="vector"
           url={statisticalAreaMapboxUrl}
         >
-<<<<<<< HEAD
           {/* 基礎圖層：沒有選擇資料圖層時顯示，或選擇結構脆弱度時也顯示（因為結構脆弱度是在建築物上著色） */}
           {(!selectedDataLayer || selectedDataLayer === 'structural_vulnerability') && renderBaseStatisticalAreaLayer()}
 
           {/* 資料圖層：選擇資料圖層時顯示，包含顏色填充（但排除結構脆弱度，因為它是在建築物上著色） */}
           {selectedDataLayer && selectedDataLayer !== 'structural_vulnerability' && renderDataLayer(selectedDataLayer)}
-=======
-          {/* Base layer: displayed when no data layer is selected, only has hover border */}
-          {!selectedDataLayer && renderBaseStatisticalAreaLayer()}
-
-          {/* Data layer: displayed when data layer is selected, includes color fill */}
-          {selectedDataLayer && renderDataLayer(selectedDataLayer)}
->>>>>>> c7eaa60e
 
           {/* Analysis result highlight layer: displays analysis results from all modules */}
           {renderAnalysisHighlightLayers()}
