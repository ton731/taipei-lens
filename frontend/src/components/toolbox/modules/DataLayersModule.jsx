--- conflicted
+++ resolved
@@ -111,27 +111,14 @@
   ];
 
   const handleLayerChange = (layerId) => {
-<<<<<<< HEAD
-    console.log('DataLayersModule: 圖層變化', { layerId, selectedLayer });
-    // 如果點擊已選中的圖層，則取消選擇
-    if (selectedLayer === layerId) {
-      console.log('DataLayersModule: 取消選擇圖層', layerId);
-      // 通知父組件取消選擇
-=======
     // If clicking an already selected layer, deselect it
     if (selectedLayer === layerId) {
       // Notify parent component to deselect
->>>>>>> c7eaa60e
       if (onLayerChange) {
         onLayerChange(null);
       }
     } else {
-<<<<<<< HEAD
-      console.log('DataLayersModule: 選擇新圖層', layerId);
-      // 通知父組件圖層變化
-=======
       // Notify parent component of layer change
->>>>>>> c7eaa60e
       if (onLayerChange) {
         onLayerChange(layerId);
       }
@@ -164,7 +151,6 @@
           onChange={() => handleLayerChange(structuralVulnerabilityLayer.id)}
         />
 
-<<<<<<< HEAD
         {/* 地震強度控制 - 緊接在結構脆弱度後面 */}
         {selectedLayer === 'structural_vulnerability' && earthquakeIntensity && onEarthquakeIntensityChange && (
           <div style={{ marginTop: '8px', marginBottom: '8px' }}>
@@ -253,34 +239,6 @@
                         </div>
                       </div>
                     )}
-=======
-      {/* Legend display area - compact integrated design */}
-      {activeLegends.length > 0 && (
-        <div style={{
-          marginTop: '12px',
-          marginLeft: '12px',
-          marginRight: '12px'
-        }}>
-          {activeLegends.map((legend, index) => (
-            <div key={index}>
-              {/* Gradient color scale display */}
-              {legend.type === 'gradient' && (
-                <div>
-                  <div style={{
-                    height: '8px',
-                    background: legend.gradient,
-                    borderRadius: '3px',
-                    marginBottom: '4px'
-                  }}></div>
-                  <div style={{
-                    display: 'flex',
-                    justifyContent: 'space-between',
-                    fontSize: '10px',
-                    color: '#888'
-                  }}>
-                    <span>{legend.minLabel}</span>
-                    <span>{legend.maxLabel}</span>
->>>>>>> c7eaa60e
                   </div>
                 ))}
               </div>
