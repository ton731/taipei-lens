--- conflicted
+++ resolved
@@ -1,7 +1,6 @@
 import React from 'react';
 
 /**
-<<<<<<< HEAD
  * FragilityCurve - 易損性曲線圖表組件
  * 使用純 SVG 繪製，顯示建築物在不同地震強度下的損壞機率
  * @param {Object} fragilityCurveData - fragility curve 資料 {地震強度: 機率}
@@ -45,24 +44,6 @@
   };
 
   const data = processData();
-=======
- * FragilityCurve - Fragility Curve Chart Component
- * Rendered using pure SVG, displays building damage probability under different earthquake intensities
- */
-const FragilityCurve = () => {
-  // Mock data: Earthquake magnitude vs. Damage probability
-  // X-axis: Earthquake magnitude 3-9
-  // Y-axis: Damage probability 0-100%
-  const mockData = [
-    { magnitude: 3, damageProb: 2 },
-    { magnitude: 4, damageProb: 8 },
-    { magnitude: 5, damageProb: 25 },
-    { magnitude: 6, damageProb: 55 },
-    { magnitude: 7, damageProb: 85 },
-    { magnitude: 8, damageProb: 95 },
-    { magnitude: 9, damageProb: 99 }
-  ];
->>>>>>> c7eaa60e
 
   // SVG size settings
   const width = 200;
@@ -73,7 +54,6 @@
   const chartWidth = width - padding.left - padding.right;
   const chartHeight = height - padding.top - padding.bottom;
 
-<<<<<<< HEAD
   // 動態計算數據範圍
   const magnitudes = data.map(d => d.magnitude);
   const probs = data.map(d => d.damageProb);
@@ -95,13 +75,6 @@
   const yMax = 100;
 
   // 座標轉換函數 - 使用索引而非實際強度值
-=======
-  // Data range
-  const xMin = 3, xMax = 9;
-  const yMin = 0, yMax = 100;
-
-  // Coordinate transformation functions
->>>>>>> c7eaa60e
   const getX = (magnitude) => {
     const intensityOrder = ['3', '4', '5弱', '5強', '6弱', '6強', '7'];
     const dataIndex = data.findIndex(d => d.magnitude === magnitude);
@@ -113,25 +86,15 @@
     return padding.top + chartHeight - ((damageProb - yMin) / (yMax - yMin)) * chartHeight;
   };
 
-<<<<<<< HEAD
-  // 生成 SVG 路徑
-  const pathData = data.map((point, index) => {
-=======
   // Generate SVG path
   const pathData = mockData.map((point, index) => {
->>>>>>> c7eaa60e
     const x = getX(point.magnitude);
     const y = getY(point.damageProb);
     return index === 0 ? `M ${x} ${y}` : `L ${x} ${y}`;
   }).join(' ');
 
-<<<<<<< HEAD
-  // 生成平滑曲線（使用二次貝茲曲線）
-  const smoothPathData = data.map((point, index, array) => {
-=======
   // Generate smooth curve (using quadratic Bezier curve)
   const smoothPathData = mockData.map((point, index, array) => {
->>>>>>> c7eaa60e
     const x = getX(point.magnitude);
     const y = getY(point.damageProb);
 
@@ -152,7 +115,6 @@
   // Y-axis ticks (0%, 25%, 50%, 75%, 100%)
   const yTicks = [0, 25, 50, 75, 100];
 
-<<<<<<< HEAD
   // 動態生成 X 軸刻度 - 使用實際的地震強度
   const generateXTicks = () => {
     if (data.length <= 4) {
@@ -167,10 +129,6 @@
   };
   
   const xTicks = generateXTicks();
-=======
-  // X-axis ticks (3, 5, 7, 9)
-  const xTicks = [3, 5, 7, 9];
->>>>>>> c7eaa60e
 
   return (
     <svg
@@ -254,13 +212,8 @@
         </linearGradient>
       </defs>
 
-<<<<<<< HEAD
       {/* 數據點 */}
       {data.map(point => {
-=======
-      {/* Data points */}
-      {mockData.map(point => {
->>>>>>> c7eaa60e
         const x = getX(point.magnitude);
         const y = getY(point.damageProb);
         return (
@@ -307,11 +260,7 @@
             fontSize="9"
             fill="#666"
           >
-<<<<<<< HEAD
             {displayLabel}
-=======
-            {tick}
->>>>>>> c7eaa60e
           </text>
         );
       })}
@@ -338,11 +287,7 @@
         fill="#444"
         fontWeight="500"
       >
-<<<<<<< HEAD
-        地震強度
-=======
         Magnitude
->>>>>>> c7eaa60e
       </text>
     </svg>
   );
